--- conflicted
+++ resolved
@@ -1,12 +1,8 @@
 'use client'
 
 import React, { createContext, useContext, useState, useEffect } from 'react'
-<<<<<<< HEAD
-import axios from 'axios'
+import axios from './axios-config'
 import { getCookie, setCookie, removeCookie } from './utils'
-=======
-import axios from './axios-config'
->>>>>>> c78f2ab8
 
 interface User {
   id: string
@@ -26,51 +22,6 @@
 
 const AuthContext = createContext<AuthContextType | undefined>(undefined)
 
-<<<<<<< HEAD
-// Configure axios defaults
-axios.defaults.baseURL = process.env.NEXT_PUBLIC_API_URL || 'http://localhost:5000'
-axios.defaults.withCredentials = true
-
-// Add auth token to requests
-axios.interceptors.request.use(
-  (config) => {
-    const token = getCookie('access_token')
-    if (token) {
-      config.headers.Authorization = `Bearer ${token}`
-    }
-    return config
-  },
-  (error) => Promise.reject(error)
-)
-
-// Handle token refresh on 401
-axios.interceptors.response.use(
-  (response) => response,
-  async (error) => {
-    const originalRequest = error.config
-    if (error.response?.status === 401 && !originalRequest._retry) {
-      originalRequest._retry = true
-      try {
-        const response = await axios.post('/api/auth/refresh')
-        setCookie('access_token', response.data.access_token, { 
-          expires: 7, // 7 days
-          secure: process.env.NODE_ENV === 'production',
-          sameSite: 'lax'
-        })
-        originalRequest.headers.Authorization = `Bearer ${response.data.access_token}`
-        return axios(originalRequest)
-      } catch (refreshError) {
-        removeCookie('access_token')
-        window.location.href = '/login'
-        return Promise.reject(refreshError)
-      }
-    }
-    return Promise.reject(error)
-  }
-)
-
-=======
->>>>>>> c78f2ab8
 export function AuthProvider({ children }: { children: React.ReactNode }) {
   const [user, setUser] = useState<User | null>(null)
   const [loading, setLoading] = useState(true)
@@ -95,11 +46,7 @@
 
   const checkAuth = async () => {
     try {
-<<<<<<< HEAD
       const token = getCookie('access_token')
-      if (!token) {
-=======
-      const token = localStorage.getItem('access_token')
       
       // Check if we're in trial mode
       const urlParams = new URLSearchParams(window.location.search)
@@ -117,7 +64,6 @@
           email: 'trial@nova.ai',
           username: 'Trial User'
         })
->>>>>>> c78f2ab8
         setLoading(false)
         return
       }
@@ -125,12 +71,7 @@
       const response = await axios.get('/api/auth/me')
       setUser(response.data.user)
     } catch (error) {
-<<<<<<< HEAD
       removeCookie('access_token')
-=======
-      localStorage.removeItem('access_token')
-      localStorage.removeItem('refresh_token')
->>>>>>> c78f2ab8
     } finally {
       setLoading(false)
     }
@@ -138,40 +79,52 @@
 
   const login = async (email: string, password: string) => {
     const response = await axios.post('/api/auth/login', { email, password })
-<<<<<<< HEAD
-    setCookie('access_token', response.data.access_token, {
-      expires: 7, // 7 days
-      secure: process.env.NODE_ENV === 'production',
-      sameSite: 'lax'
-    })
-=======
-    if (response.data.tokens) {
-      localStorage.setItem('access_token', response.data.tokens.accessToken)
-      localStorage.setItem('refresh_token', response.data.tokens.refreshToken)
+    
+    // Handle both response formats
+    if (response.data.access_token) {
+      setCookie('access_token', response.data.access_token, {
+        expires: 7, // 7 days
+        secure: process.env.NODE_ENV === 'production',
+        sameSite: 'lax'
+      })
+      // Set auth header immediately after login
+      axios.defaults.headers.common['Authorization'] = `Bearer ${response.data.access_token}`
+    } else if (response.data.tokens) {
+      setCookie('access_token', response.data.tokens.accessToken, {
+        expires: 7, // 7 days
+        secure: process.env.NODE_ENV === 'production',
+        sameSite: 'lax'
+      })
+      // Set auth header immediately after login
+      axios.defaults.headers.common['Authorization'] = `Bearer ${response.data.tokens.accessToken}`
     }
->>>>>>> c78f2ab8
+    
     setUser(response.data.user)
-    // Set auth header immediately after login
-    axios.defaults.headers.common['Authorization'] = `Bearer ${response.data.tokens.accessToken}`
   }
 
   const register = async (email: string, password: string, username: string) => {
     const response = await axios.post('/api/auth/register', { email, password, username })
-<<<<<<< HEAD
-    setCookie('access_token', response.data.access_token, {
-      expires: 7, // 7 days
-      secure: process.env.NODE_ENV === 'production',
-      sameSite: 'lax'
-    })
-=======
-    if (response.data.tokens) {
-      localStorage.setItem('access_token', response.data.tokens.accessToken)
-      localStorage.setItem('refresh_token', response.data.tokens.refreshToken)
+    
+    // Handle both response formats
+    if (response.data.access_token) {
+      setCookie('access_token', response.data.access_token, {
+        expires: 7, // 7 days
+        secure: process.env.NODE_ENV === 'production',
+        sameSite: 'lax'
+      })
+      // Set auth header immediately after register
+      axios.defaults.headers.common['Authorization'] = `Bearer ${response.data.access_token}`
+    } else if (response.data.tokens) {
+      setCookie('access_token', response.data.tokens.accessToken, {
+        expires: 7, // 7 days
+        secure: process.env.NODE_ENV === 'production',
+        sameSite: 'lax'
+      })
+      // Set auth header immediately after register
+      axios.defaults.headers.common['Authorization'] = `Bearer ${response.data.tokens.accessToken}`
     }
->>>>>>> c78f2ab8
+    
     setUser(response.data.user)
-    // Set auth header immediately after register
-    axios.defaults.headers.common['Authorization'] = `Bearer ${response.data.tokens.accessToken}`
   }
 
   const logout = async () => {
@@ -180,31 +133,25 @@
     } catch (error) {
       // Continue with logout even if API call fails
     }
-<<<<<<< HEAD
     removeCookie('access_token')
-=======
-    localStorage.removeItem('access_token')
-    localStorage.removeItem('refresh_token')
->>>>>>> c78f2ab8
     setUser(null)
   }
 
   const refreshToken = async () => {
-<<<<<<< HEAD
     const response = await axios.post('/api/auth/refresh')
-    setCookie('access_token', response.data.access_token, {
-      expires: 7, // 7 days
-      secure: process.env.NODE_ENV === 'production',
-      sameSite: 'lax'
-    })
-=======
-    const refreshTokenValue = localStorage.getItem('refresh_token')
-    if (!refreshTokenValue) {
-      throw new Error('No refresh token')
+    if (response.data.access_token) {
+      setCookie('access_token', response.data.access_token, {
+        expires: 7, // 7 days
+        secure: process.env.NODE_ENV === 'production',
+        sameSite: 'lax'
+      })
+    } else if (response.data.accessToken) {
+      setCookie('access_token', response.data.accessToken, {
+        expires: 7, // 7 days
+        secure: process.env.NODE_ENV === 'production',
+        sameSite: 'lax'
+      })
     }
-    const response = await axios.post('/api/auth/refresh', { refreshToken: refreshTokenValue })
-    localStorage.setItem('access_token', response.data.accessToken)
->>>>>>> c78f2ab8
   }
 
   return (
