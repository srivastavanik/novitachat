'use client'

import { useState, useEffect, useRef } from 'react'
import { useRouter, useSearchParams } from 'next/navigation'
import { useAuth } from '@/lib/auth-context'
import { io, Socket } from 'socket.io-client'
import axios from '@/lib/axios-config'
import { Loader2, Settings, AlertCircle, MessageSquare, X } from 'lucide-react'
import Link from 'next/link'
import Sidebar from '@/components/chat/Sidebar'
import MessageList from '@/components/chat/MessageList'
import ChatInput from '@/components/chat/ChatInput'
<<<<<<< HEAD
import { getCookie } from '@/lib/utils'
=======
import ConversationSettings from '@/components/chat/ConversationSettings'
import ThinkingDisplay from '@/components/chat/ThinkingDisplay'

interface TrialMessage {
  id: string
  content: string
  role: 'user' | 'assistant' | 'system'
  timestamp: Date
  attachments?: Array<{
    id: string
    name: string
    type: 'image' | 'document'
    size: number
    data?: string
  }>
  metadata?: {
    webSearch?: boolean
    isSearchProgress?: boolean
  }
}

const TRIAL_MESSAGE_LIMIT = 10
>>>>>>> c78f2ab8

export default function ChatPage() {
  const router = useRouter()
  const searchParams = useSearchParams()
  const { user, loading: authLoading, logout } = useAuth()
  const isTrialMode = searchParams.get('trial') === 'true'
  const initialQuery = searchParams.get('q')
  const [socket, setSocket] = useState<Socket | null>(null)
  const [conversations, setConversations] = useState<any[]>([])
  const [currentConversation, setCurrentConversation] = useState<any>(null)
  const [messages, setMessages] = useState<any[]>([])
  const [inputMessage, setInputMessage] = useState('')
  const [isStreaming, setIsStreaming] = useState(false)
  const [streamingMessage, setStreamingMessage] = useState('')
  const [sidebarOpen, setSidebarOpen] = useState(false)
  const [messagesLoading, setMessagesLoading] = useState(false)
  const [currentModel, setCurrentModel] = useState<string>('')
  const [modelCapabilities, setModelCapabilities] = useState<string[]>([])
  const [showSettings, setShowSettings] = useState(false)
  
  // Trial mode states
  const [trialMessages, setTrialMessages] = useState<TrialMessage[]>([])
  const [trialMessageCount, setTrialMessageCount] = useState(0)
  const [showDeepResearchModal, setShowDeepResearchModal] = useState(false)
  const hasInitialized = useRef(false)
  
  // Thinking state for trial mode
  const [trialThinkingContent, setTrialThinkingContent] = useState<string>('')
  const [isTrialThinking, setIsTrialThinking] = useState(false)
  
  // Thinking state for authenticated users
  const [thinkingMessage, setThinkingMessage] = useState<{ id: string; content: string; isThinking: boolean } | null>(null)

  // Redirect if not authenticated and not in trial mode
  useEffect(() => {
    if (!isTrialMode && !authLoading && !user) {
      router.push('/login')
    }
  }, [authLoading, user, router, isTrialMode])

  // Initialize trial mode
  useEffect(() => {
    if (isTrialMode && !hasInitialized.current) {
      hasInitialized.current = true
      
      // Load existing trial messages
      const savedMessages = localStorage.getItem('trialMessages')
      const savedCount = localStorage.getItem('trialMessageCount')
      
      if (savedMessages) {
        try {
          const parsed = JSON.parse(savedMessages)
          setTrialMessages(parsed.map((msg: any) => ({
            ...msg,
            timestamp: new Date(msg.timestamp)
          })))
        } catch (e) {
          console.error('Failed to parse trial messages:', e)
        }
      }

      if (savedCount) {
        const count = parseInt(savedCount, 10)
        setTrialMessageCount(count)
        
        // Check if trial is exhausted
        if (count >= TRIAL_MESSAGE_LIMIT) {
          router.push('/register?exhausted=true')
          return
        }
      }

      // Handle initial query from home page
      if (initialQuery && (!savedMessages || JSON.parse(savedMessages).length === 0)) {
        // Set the initial message in the input
        setInputMessage(initialQuery)
        // Send it after a brief delay to ensure everything is initialized
        setTimeout(() => {
          handleTrialSendMessage(initialQuery)
        }, 100)
      }
    }
  }, [isTrialMode, initialQuery, router])

  // Save trial data to localStorage whenever it changes
  useEffect(() => {
    if (isTrialMode && trialMessages.length > 0) {
      localStorage.setItem('trialMessages', JSON.stringify(trialMessages))
      localStorage.setItem('trialMessageCount', trialMessageCount.toString())
    }
  }, [isTrialMode, trialMessages, trialMessageCount])

  // Initialize WebSocket connection (only for authenticated users)
  useEffect(() => {
    if (user && !isTrialMode) {
      const socketInstance = io(process.env.NEXT_PUBLIC_API_URL || 'http://localhost:3001', {
        auth: {
          token: getCookie('access_token')
        }
      })

      socketInstance.on('connect', () => {
        console.log('Connected to WebSocket')
      })

      socketInstance.on('user_message_saved', (data) => {
        setMessages(prev => [...prev, data.message])
      })

      socketInstance.on('search_progress', (data) => {
        setMessages(prev => [...prev, data.message])
      })

      socketInstance.on('search_update', (data) => {
        setMessages(prev => prev.map(msg => 
          msg.id === data.messageId 
            ? { 
                ...msg, 
                content: msg.content + '\n' + data.update,
                metadata: { 
                  ...msg.metadata, 
                  linkPreviews: data.links || msg.metadata?.linkPreviews,
                  searchSources: data.links || msg.metadata?.searchSources,
                  isComplete: data.isComplete || false
                }
              }
            : msg
        ))
      })

      // Handle thinking messages
      socketInstance.on('thinking_start', (data) => {
        console.log('Thinking started:', data)
        setThinkingMessage({ id: data.messageId, content: '', isThinking: true })
      })

      socketInstance.on('thinking_chunk', (data) => {
        console.log('Thinking chunk:', data.chunk)
        setThinkingMessage(prev => prev && prev.id === data.messageId 
          ? { ...prev, content: prev.content + data.chunk }
          : prev
        )
      })

      socketInstance.on('thinking_complete', (data) => {
        console.log('Thinking complete:', data)
        setThinkingMessage(prev => prev && prev.id === data.messageId 
          ? { ...prev, isThinking: false }
          : prev
        )
        // Don't clear immediately - let user see the complete reasoning
      })

      socketInstance.on('stream_start', (data) => {
        setIsStreaming(true)
        setStreamingMessage('')
        // Add the empty assistant message to the messages array
        if (data.message) {
          setMessages(prev => [...prev, data.message])
        }
      })

      socketInstance.on('stream_chunk', (data) => {
        setStreamingMessage(prev => prev + data.chunk)
        // Also update the message in the messages array
        if (data.messageId) {
          setMessages(prev => prev.map(msg => 
            msg.id === data.messageId 
              ? { ...msg, content: msg.content + data.chunk }
              : msg
          ))
        }
      })

      socketInstance.on('stream_complete', (data) => {
        setIsStreaming(false)
        // Update the existing message instead of adding a duplicate
        setMessages(prev => prev.map(msg => 
          msg.id === data.message.id 
            ? {
                ...data.message,
                // Preserve link previews from search results
                metadata: {
                  ...data.message.metadata,
                  linkPreviews: msg.metadata?.linkPreviews || data.message.metadata?.linkPreviews
                }
              }
            : msg
        ))
        setStreamingMessage('')
      })

      socketInstance.on('stream_error', (data) => {
        setIsStreaming(false)
        console.error('Stream error:', data.error)
        setStreamingMessage('')
      })

      socketInstance.on('conversation_title_updated', (data) => {
        // Update the conversation title in both current conversation and list
        setCurrentConversation((prev: any) => 
          prev && prev.id === data.conversationId 
            ? { ...prev, title: data.title }
            : prev
        )
        setConversations(prev => 
          prev.map(conv => 
            conv.id === data.conversationId 
              ? { ...conv, title: data.title }
              : conv
          )
        )
      })

      setSocket(socketInstance)

      return () => {
        socketInstance.disconnect()
      }
    }
  }, [user, isTrialMode])

  // Load conversations (only for authenticated users)
  useEffect(() => {
    if (user && !isTrialMode) {
      loadConversations()
    }
  }, [user, isTrialMode])

  const loadConversations = async () => {
    try {
      const response = await axios.get('/api/chat/conversations')
      const convs = response.data.conversations || []
      setConversations(convs)
      
      // Select the first conversation if available
      if (convs.length > 0 && !currentConversation) {
        selectConversation(convs[0])
      }
    } catch (error) {
      console.error('Failed to load conversations:', error)
    }
  }

  const createNewConversation = async () => {
    try {
      const response = await axios.post('/api/chat/conversations', {
        title: 'New Chat',
        model: currentModel || 'openai/gpt-oss-120b',  // Default to ChatGPT OSS 120B
        max_tokens: 8192  // Increased for better deep research
      })
      const newConversation = response.data.conversation
      setConversations(prev => [newConversation, ...(prev || [])])
      setCurrentConversation(newConversation)
      setCurrentModel('openai/gpt-oss-120b')  // Ensure default model is set
      setMessages([])
    } catch (error) {
      console.error('Failed to create conversation:', error)
    }
  }

  const selectConversation = async (conversation: any) => {
    setCurrentConversation(conversation)
    setCurrentModel(conversation.model || 'openai/gpt-oss-120b')
    setMessagesLoading(true)
    try {
      const response = await axios.get(`/api/chat/conversations/${conversation.id}/messages`)
      setMessages(response.data.messages || [])
      if (socket) {
        socket.emit('conversation:join', { conversationId: conversation.id })
      }
    } catch (error) {
      console.error('Failed to load messages:', error)
    } finally {
      setMessagesLoading(false)
    }
  }

  // Auto-detect if web search should be enabled
  const shouldEnableWebSearch = (query: string): boolean => {
    const searchKeywords = [
      'search', 'find', 'look up', 'what is', 'who is', 'when is', 'where is', 
      'how to', 'latest', 'news', 'current', 'today', 'recent', 'update',
      'price', 'cost', 'weather', 'definition', 'explain', 'information about',
      'tell me about', 'show me', 'google', 'check', 'verify'
    ]
    
    const lowerQuery = query.toLowerCase()
    return searchKeywords.some(keyword => lowerQuery.includes(keyword)) || query.includes('?')
  }

  const handleTrialSendMessage = async (content: string, attachments?: any[], options?: { webSearch?: boolean; deepResearch?: boolean }) => {
    if (!content.trim() || isStreaming) return

    const webSearchEnabled = options?.webSearch || shouldEnableWebSearch(content)

    // Check message limit
    if (trialMessageCount >= TRIAL_MESSAGE_LIMIT - 1) {
      // This will be their last message
      const userMessage: TrialMessage = {
        id: Date.now().toString(),
        content,
        role: 'user',
        timestamp: new Date()
      }
      
      setTrialMessages(prev => [...prev, userMessage])
      setTrialMessageCount(prev => prev + 1)
      
      // Show limit reached message
      setTimeout(() => {
        const limitMessage: TrialMessage = {
          id: (Date.now() + 1).toString(),
          content: "You've reached the 10 message limit for the free trial. Please sign up to continue chatting with Nova and unlock unlimited conversations!",
          role: 'assistant',
          timestamp: new Date()
        }
        setTrialMessages(prev => [...prev, limitMessage])
        
        // Redirect to register after 3 seconds
        setTimeout(() => {
          router.push('/register?exhausted=true&preserveTrial=true')
        }, 3000)
      }, 1000)
      
      return
    }

    // Convert attachments to base64 for storage
    const messageAttachments = await Promise.all(
      (attachments || []).map(async (att) => {
        const base64 = await fileToBase64(att.file)
        return {
          id: att.id,
          name: att.file.name,
          type: att.type,
          size: att.file.size,
          data: base64
        }
      })
    )

    // Add user message with metadata
    const userMessage: TrialMessage = {
      id: Date.now().toString(),
      content,
      role: 'user',
      timestamp: new Date(),
      attachments: messageAttachments.length > 0 ? messageAttachments : undefined,
      metadata: webSearchEnabled ? { webSearch: true } : undefined
    }
    
    setTrialMessages(prev => [...prev, userMessage])
    setTrialMessageCount(prev => prev + 1)
    setIsStreaming(true)
    setStreamingMessage('')

    // Add search progress message if web search is enabled
    let searchMessageId: string | null = null
    if (webSearchEnabled) {
      const searchMessage: TrialMessage = {
        id: `search-${Date.now()}`,
        content: '🔍 Searching the web...',
        role: 'system',
        timestamp: new Date(),
        metadata: { isSearchProgress: true }
      }
      searchMessageId = searchMessage.id
      setTrialMessages(prev => [...prev, searchMessage])
    }

    try {
      // Make API call to get response
      const response = await fetch('http://localhost:3001/api/chat/trial', {
        method: 'POST',
        headers: {
          'Content-Type': 'application/json',
        },
        body: JSON.stringify({
          message: content,
          history: trialMessages.filter(msg => msg.role !== 'system').map(msg => ({
            role: msg.role,
            content: msg.content
          })),
          attachments: messageAttachments,
          webSearch: webSearchEnabled
        })
      })

      if (!response.ok) {
        throw new Error('Failed to get response')
      }

      // Handle streaming response
      const reader = response.body?.getReader()
      const decoder = new TextDecoder()
      let fullResponse = ''
      let fullThinking = ''
      let hasThinkingContent = false

      if (reader) {
        while (true) {
          const { done, value } = await reader.read()
          if (done) break

          const chunk = decoder.decode(value)
          const lines = chunk.split('\n')

          for (const line of lines) {
            if (line.startsWith('data: ')) {
              try {
                const data = JSON.parse(line.slice(6))
                if (data.thinking) {
                  // Handle thinking content
                  if (!hasThinkingContent) {
                    hasThinkingContent = true
                    setIsTrialThinking(true)
                    setTrialThinkingContent('')
                  }
                  fullThinking += data.thinking
                  setTrialThinkingContent(fullThinking)
                } else if (data.content) {
                  // Handle regular content
                  fullResponse += data.content
                  setStreamingMessage(fullResponse)
                }
              } catch (e) {
                // Ignore parse errors
              }
            }
          }
        }
      }

      // End thinking state if we had thinking content
      if (hasThinkingContent) {
        setIsTrialThinking(false)
        // Keep thinking content visible for user to review
      }

      // Update search message if it exists
      if (searchMessageId && webSearchEnabled) {
        setTrialMessages(prev => prev.map(msg => 
          msg.id === searchMessageId 
            ? { ...msg, content: '✅ Web search completed!' }
            : msg
        ))
      }

      // Add assistant message
      const assistantMessage: TrialMessage = {
        id: (Date.now() + 1).toString(),
        content: fullResponse || "I'm here to help! Feel free to ask me anything.",
        role: 'assistant',
        timestamp: new Date()
      }
      
      setTrialMessages(prev => [...prev, assistantMessage])
      setStreamingMessage('')
      
    } catch (error) {
      console.error('Error sending message:', error)
      
      // Add error message
      const errorMessage: TrialMessage = {
        id: (Date.now() + 1).toString(),
        content: "I apologize, but I encountered an error. Please try again or sign up for a full account for a better experience.",
        role: 'assistant',
        timestamp: new Date()
      }
      
      setTrialMessages(prev => [...prev, errorMessage])
      setStreamingMessage('')
    } finally {
      setIsStreaming(false)
    }
  }

  const handleSendMessage = async (attachments?: any[], options?: { webSearch?: boolean; deepResearch?: boolean; thinking?: boolean; style?: any }) => {
    // Handle trial mode
    if (isTrialMode) {
      return handleTrialSendMessage(inputMessage, attachments, { 
        webSearch: options?.webSearch,
        deepResearch: options?.deepResearch 
      })
    }

    // Normal authenticated flow
    if (!inputMessage.trim() || !currentConversation || isStreaming) return

    // Prepare the message data
    const messageData: any = {
      conversationId: currentConversation.id,
      content: inputMessage.trim(),
      userId: user?.id
    }

    // Add options if provided
    if (options?.webSearch) {
      messageData.webSearch = true
    }
    if (options?.deepResearch) {
      messageData.deepResearch = true
    }
    if (options?.thinking) {
      messageData.thinking = true
    }
    if (options?.style) {
      messageData.style = options.style
    }

    // Handle attachments if provided
    if (attachments && attachments.length > 0) {
      // Convert attachments to the format expected by backend
      const processedAttachments = await Promise.all(
        attachments.map(async (att) => {
          const base64 = await fileToBase64(att.file)
          return {
            name: att.file.name,
            type: att.type === 'image' ? 'image' : 'document',
            mimeType: att.file.type,
            size: att.file.size,
            data: base64
          }
        })
      )
      messageData.attachments = processedAttachments
    }

    if (socket) {
      socket.emit('chat:stream', messageData)
    }
  }

  // Helper function to convert file to base64
  const fileToBase64 = (file: File): Promise<string> => {
    return new Promise((resolve, reject) => {
      const reader = new FileReader()
      reader.onload = () => {
        const base64 = reader.result as string
        // Remove the data URL prefix to get just the base64 string
        const base64Data = base64.split(',')[1]
        resolve(base64Data)
      }
      reader.onerror = reject
      reader.readAsDataURL(file)
    })
  }

  const handleLogout = async () => {
    await logout()
    router.push('/login')
  }

  const handleModelChange = async (modelId: string, model: any) => {
    setCurrentModel(modelId)
    setModelCapabilities(model.capabilities || [])
    
    // Update the current conversation with the new model
    if (currentConversation) {
      try {
        await axios.put(`/api/chat/conversations/${currentConversation.id}`, {
          model: modelId
        })
        // Update local state
        setCurrentConversation((prev: any) => ({ ...prev, model: modelId }))
      } catch (error) {
        console.error('Failed to update conversation model:', error)
      }
    }
  }

  if (authLoading && !isTrialMode) {
    return (
      <div className="flex h-screen items-center justify-center">
        <Loader2 className="h-8 w-8 animate-spin" />
      </div>
    )
  }

  // Trial mode UI
  if (isTrialMode) {
    const remainingMessages = TRIAL_MESSAGE_LIMIT - trialMessageCount

    return (
      <div className="flex h-screen bg-[var(--nova-bg-primary)]">
        {/* Main Chat Area */}
        <div className="flex-1 flex flex-col">
          {/* Header */}
          <div className="border-b border-[var(--nova-border-primary)] bg-[var(--nova-bg-secondary)] px-6 py-4">
            <div className="flex items-center justify-between">
              <div className="flex items-center gap-4">
                <Link 
                  href="/" 
                  className="text-xl font-bold nova-text-gradient"
                >
                  Nova
                </Link>
                <div className="flex items-center gap-2">
                  <span className="nova-badge-primary text-xs">
                    Free Trial
                  </span>
                  <span className="text-sm nova-text-muted">
                    {remainingMessages} {remainingMessages === 1 ? 'message' : 'messages'} remaining
                  </span>
                </div>
              </div>
              
              <div className="flex items-center gap-3">
                {remainingMessages <= 3 && (
                  <div className="flex items-center gap-2 px-3 py-1.5 rounded-lg bg-[var(--nova-warning)]/10 text-[var(--nova-warning)]">
                    <AlertCircle className="h-4 w-4" />
                    <span className="text-sm font-medium">
                      {remainingMessages} {remainingMessages === 1 ? 'message' : 'messages'} left
                    </span>
                  </div>
                )}
                
                <Link 
                  href="/register?preserveTrial=true" 
                  className="nova-button-primary px-4 py-2 text-sm"
                >
                  Sign Up to Continue
                </Link>
              </div>
            </div>
          </div>

          {/* Thinking Display for Trial Mode */}
          {trialThinkingContent && (
            <div className="border-b border-[var(--nova-border-primary)] bg-[var(--nova-bg-secondary)]/50 backdrop-blur-xl">
              <ThinkingDisplay 
                content={trialThinkingContent}
                isActive={isTrialThinking}
              />
            </div>
          )}

          {/* Messages */}
          <div className="flex-1 overflow-y-auto">
            {trialMessages.length === 0 && (
              <div className="flex items-center justify-center h-full">
                <div className="text-center py-12">
                  <div className="inline-flex items-center justify-center w-16 h-16 rounded-full bg-[var(--nova-primary)]/10 mb-4">
                    <MessageSquare className="h-8 w-8 text-[var(--nova-primary)]" />
                  </div>
                  <h2 className="text-xl font-semibold mb-2">Welcome to Nova Trial Chat!</h2>
                  <p className="nova-text-muted max-w-md mx-auto">
                    You have {TRIAL_MESSAGE_LIMIT} free messages to experience Nova's capabilities. 
                    Ask me anything to get started!
                  </p>
                </div>
              </div>
            )}
            
            {trialMessages.length > 0 && (
              <MessageList
                messages={trialMessages.map(msg => ({
                  ...msg,
                  created_at: msg.timestamp.toISOString()
                }))}
                streamingMessage={streamingMessage}
                isStreaming={isStreaming}
                loading={false}
              />
            )}
          </div>

          {/* Input */}
          <ChatInput
            value={inputMessage}
            onChange={setInputMessage}
            onSend={(attachments, options) => {
              if (inputMessage.trim()) {
                handleSendMessage(attachments, options)
                setInputMessage('')
              }
            }}
            isStreaming={isStreaming || trialMessageCount >= TRIAL_MESSAGE_LIMIT}
            disabled={isStreaming || trialMessageCount >= TRIAL_MESSAGE_LIMIT}
            currentModel="openai/gpt-oss-120b"
            onModelChange={() => {}}
            modelCapabilities={['chat']}
            placeholder={
              trialMessageCount >= TRIAL_MESSAGE_LIMIT
                ? "Trial limit reached. Sign up to continue..."
                : "Type your message..."
            }
            isTrialMode={true}
          />
        </div>

        {/* Deep Research Modal */}
        {showDeepResearchModal && (
          <div className="fixed inset-0 bg-black/50 flex items-center justify-center z-50 p-4">
            <div className="nova-card max-w-md w-full p-6 relative">
              <button
                onClick={() => setShowDeepResearchModal(false)}
                className="absolute top-4 right-4 p-1 rounded hover:bg-[var(--nova-bg-tertiary)] transition-colors"
              >
                <X className="h-5 w-5" />
              </button>
              
              <div className="text-center">
                <div className="inline-flex items-center justify-center w-16 h-16 rounded-full bg-[var(--nova-primary)]/10 mb-4">
                  <MessageSquare className="h-8 w-8 text-[var(--nova-primary)]" />
                </div>
                
                <h3 className="text-xl font-semibold mb-2">Deep Research Available for Members</h3>
                <p className="nova-text-muted mb-6">
                  Unlock advanced research capabilities that analyze multiple sources, 
                  cross-reference information, and provide comprehensive insights with citations.
                </p>
                
                <div className="space-y-3 text-left mb-6">
                  <div className="flex items-start gap-3">
                    <div className="h-2 w-2 rounded-full bg-[var(--nova-accent)] mt-2 flex-shrink-0" />
                    <p className="text-sm">Multi-source analysis for comprehensive answers</p>
                  </div>
                  <div className="flex items-start gap-3">
                    <div className="h-2 w-2 rounded-full bg-[var(--nova-accent)] mt-2 flex-shrink-0" />
                    <p className="text-sm">Academic-quality research with proper citations</p>
                  </div>
                  <div className="flex items-start gap-3">
                    <div className="h-2 w-2 rounded-full bg-[var(--nova-accent)] mt-2 flex-shrink-0" />
                    <p className="text-sm">Real-time data synthesis from trusted sources</p>
                  </div>
                </div>
                
                <div className="flex gap-3">
                  <button
                    onClick={() => setShowDeepResearchModal(false)}
                    className="flex-1 nova-button-ghost px-4 py-2"
                  >
                    Continue Trial
                  </button>
                  <Link
                    href="/register?feature=deep-research"
                    className="flex-1 nova-button-primary px-4 py-2 text-center"
                  >
                    Sign Up Now
                  </Link>
                </div>
              </div>
            </div>
          </div>
        )}
      </div>
    )
  }

  // Normal authenticated UI
  return (
      <div className="flex h-screen bg-[var(--nova-bg-primary)] text-[var(--nova-text-primary)]">
      <Sidebar
        conversations={conversations}
        currentConversation={currentConversation}
        user={user}
        isOpen={sidebarOpen}
        onToggle={() => setSidebarOpen(!sidebarOpen)}
        onNewConversation={createNewConversation}
        onSelectConversation={selectConversation}
        onLogout={handleLogout}
      />

      {/* Main Chat Area */}
      <div className="flex-1 flex flex-col bg-[var(--nova-bg-primary)]">
        {/* Header */}
        <div className="h-14 border-b border-[var(--nova-border-primary)] bg-[var(--nova-bg-secondary)] flex items-center justify-between px-6">
          <h2 className="font-semibold text-[var(--nova-text-primary)]">
            {currentConversation ? currentConversation.title : 'Select a conversation'}
          </h2>
          {currentConversation && (
            <button
              onClick={() => setShowSettings(true)}
              className="p-2 hover:bg-[#3E3F4A] rounded-md transition-colors text-gray-400 hover:text-gray-200"
              title="Conversation Settings"
            >
              <Settings className="h-4 w-4" />
            </button>
          )}
        </div>

        {/* Messages */}
        {currentConversation ? (
          <>
            {/* Thinking Display - Separate from messages */}
            {thinkingMessage && (
              <div className="border-b border-[var(--nova-border-primary)] bg-[var(--nova-bg-secondary)]/50 backdrop-blur-xl">
                <ThinkingDisplay 
                  content={thinkingMessage.content}
                  isActive={thinkingMessage.isThinking}
                />
              </div>
            )}
            
            <MessageList
              messages={messages.filter(msg => !msg.metadata?.isThinking)}
              streamingMessage={streamingMessage}
              isStreaming={isStreaming}
              loading={messagesLoading}
            />
            <ChatInput
              value={inputMessage}
              onChange={setInputMessage}
              onSend={(attachments, options) => {
                if (inputMessage.trim()) {
                  handleSendMessage(attachments, options)
                  setInputMessage('')
                }
              }}
              isStreaming={isStreaming}
              currentModel={currentModel}
              onModelChange={handleModelChange}
              modelCapabilities={modelCapabilities}
              placeholder={thinkingMessage && thinkingMessage.isThinking ? "Nova is thinking..." : undefined}
            />
          </>
        ) : (
          <div className="flex-1 flex items-center justify-center">
            <div className="text-center space-y-2">
              <h3 className="text-lg font-medium text-[var(--nova-text-primary)]">Welcome to Nova</h3>
              <p className="text-sm text-[var(--nova-text-tertiary)]">
                Create a new chat or select an existing conversation to get started
              </p>
            </div>
          </div>
        )}
      </div>

      {/* Settings Modal */}
      <ConversationSettings
        conversation={currentConversation}
        isOpen={showSettings}
        onClose={() => setShowSettings(false)}
        onUpdate={(updatedConversation) => {
          setCurrentConversation(updatedConversation)
          setConversations(prev => 
            prev.map(conv => 
              conv.id === updatedConversation.id ? updatedConversation : conv
            )
          )
        }}
      />
    </div>
  )
}<|MERGE_RESOLUTION|>--- conflicted
+++ resolved
@@ -10,11 +10,9 @@
 import Sidebar from '@/components/chat/Sidebar'
 import MessageList from '@/components/chat/MessageList'
 import ChatInput from '@/components/chat/ChatInput'
-<<<<<<< HEAD
-import { getCookie } from '@/lib/utils'
-=======
 import ConversationSettings from '@/components/chat/ConversationSettings'
 import ThinkingDisplay from '@/components/chat/ThinkingDisplay'
+import { getCookie } from '@/lib/utils'
 
 interface TrialMessage {
   id: string
@@ -35,7 +33,6 @@
 }
 
 const TRIAL_MESSAGE_LIMIT = 10
->>>>>>> c78f2ab8
 
 export default function ChatPage() {
   const router = useRouter()
